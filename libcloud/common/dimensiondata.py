# Licensed to the Apache Software Foundation (ASF) under one or more
# contributor license agreements.  See the NOTICE file distributed with
# this work for additional information regarding copyright ownership.
# The ASF licenses this file to You under the Apache License, Version 2.0
# (the "License"); you may not use this file except in compliance with
# the License.  You may obtain a copy of the License at
#
#     http://www.apache.org/licenses/LICENSE-2.0
#
# Unless required by applicable law or agreed to in writing, software
# distributed under the License is distributed on an "AS IS" BASIS,
# WITHOUT WARRANTIES OR CONDITIONS OF ANY KIND, either express or implied.
# See the License for the specific language governing permissions and
# limitations under the License.
"""
Dimension Data Common Components
"""
from base64 import b64encode
from time import sleep
from distutils.version import LooseVersion, StrictVersion
from libcloud.utils.py3 import httplib
from libcloud.utils.py3 import b
from libcloud.common.base import ConnectionUserAndKey, XmlResponse, RawResponse
from libcloud.common.types import LibcloudError, InvalidCredsError
from libcloud.compute.base import Node
from libcloud.utils.py3 import basestring
from libcloud.utils.xml import findtext

# Roadmap / TODO:
#
# 1.0 - Copied from OpSource API, named provider details.

# setup a few variables to represent all of the DimensionData cloud namespaces
NAMESPACE_BASE = "http://oec.api.opsource.net/schemas"
ORGANIZATION_NS = NAMESPACE_BASE + "/organization"
SERVER_NS = NAMESPACE_BASE + "/server"
NETWORK_NS = NAMESPACE_BASE + "/network"
DIRECTORY_NS = NAMESPACE_BASE + "/directory"
GENERAL_NS = NAMESPACE_BASE + "/general"
BACKUP_NS = NAMESPACE_BASE + "/backup"

# API 2.0 Namespaces and URNs
TYPES_URN = "urn:didata.com:api:cloud:types"

# API end-points
API_ENDPOINTS = {
    'dd-na': {
        'name': 'North America (NA)',
        'host': 'api-na.dimensiondata.com',
        'vendor': 'DimensionData'
    },
    'dd-eu': {
        'name': 'Europe (EU)',
        'host': 'api-eu.dimensiondata.com',
        'vendor': 'DimensionData'
    },
    'dd-au': {
        'name': 'Australia (AU)',
        'host': 'api-au.dimensiondata.com',
        'vendor': 'DimensionData'
    },
    'dd-au-gov': {
        'name': 'Australia Canberra ACT (AU)',
        'host': 'api-canberra.dimensiondata.com',
        'vendor': 'DimensionData'
    },
    'dd-af': {
        'name': 'Africa (AF)',
        'host': 'api-mea.dimensiondata.com',
        'vendor': 'DimensionData'
    },
    'dd-ap': {
        'name': 'Asia Pacific (AP)',
        'host': 'api-ap.dimensiondata.com',
        'vendor': 'DimensionData'
    },
    'dd-latam': {
        'name': 'South America (LATAM)',
        'host': 'api-latam.dimensiondata.com',
        'vendor': 'DimensionData'
    },
    'dd-canada': {
        'name': 'Canada (CA)',
        'host': 'api-canada.dimensiondata.com',
        'vendor': 'DimensionData'
    },
    'is-na': {
        'name': 'North America (NA)',
        'host': 'usapi.cloud.is.co.za',
        'vendor': 'InternetSolutions'
    },
    'is-eu': {
        'name': 'Europe (EU)',
        'host': 'euapi.cloud.is.co.za',
        'vendor': 'InternetSolutions'
    },
    'is-au': {
        'name': 'Australia (AU)',
        'host': 'auapi.cloud.is.co.za',
        'vendor': 'InternetSolutions'
    },
    'is-af': {
        'name': 'Africa (AF)',
        'host': 'meaapi.cloud.is.co.za',
        'vendor': 'InternetSolutions'
    },
    'is-ap': {
        'name': 'Asia Pacific (AP)',
        'host': 'apapi.cloud.is.co.za',
        'vendor': 'InternetSolutions'
    },
    'is-latam': {
        'name': 'South America (LATAM)',
        'host': 'latamapi.cloud.is.co.za',
        'vendor': 'InternetSolutions'
    },
    'is-canada': {
        'name': 'Canada (CA)',
        'host': 'canadaapi.cloud.is.co.za',
        'vendor': 'InternetSolutions'
    },
    'ntta-na': {
        'name': 'North America (NA)',
        'host': 'cloudapi.nttamerica.com',
        'vendor': 'NTTNorthAmerica'
    },
    'ntta-eu': {
        'name': 'Europe (EU)',
        'host': 'eucloudapi.nttamerica.com',
        'vendor': 'NTTNorthAmerica'
    },
    'ntta-au': {
        'name': 'Australia (AU)',
        'host': 'aucloudapi.nttamerica.com',
        'vendor': 'NTTNorthAmerica'
    },
    'ntta-af': {
        'name': 'Africa (AF)',
        'host': 'sacloudapi.nttamerica.com',
        'vendor': 'NTTNorthAmerica'
    },
    'ntta-ap': {
        'name': 'Asia Pacific (AP)',
        'host': 'hkcloudapi.nttamerica.com',
        'vendor': 'NTTNorthAmerica'
    },
    'cisco-na': {
        'name': 'North America (NA)',
        'host': 'iaas-api-na.cisco-ccs.com',
        'vendor': 'Cisco'
    },
    'cisco-eu': {
        'name': 'Europe (EU)',
        'host': 'iaas-api-eu.cisco-ccs.com',
        'vendor': 'Cisco'
    },
    'cisco-au': {
        'name': 'Australia (AU)',
        'host': 'iaas-api-au.cisco-ccs.com',
        'vendor': 'Cisco'
    },
    'cisco-af': {
        'name': 'Africa (AF)',
        'host': 'iaas-api-mea.cisco-ccs.com',
        'vendor': 'Cisco'
    },
    'cisco-ap': {
        'name': 'Asia Pacific (AP)',
        'host': 'iaas-api-ap.cisco-ccs.com',
        'vendor': 'Cisco'
    },
    'cisco-latam': {
        'name': 'South America (LATAM)',
        'host': 'iaas-api-sa.cisco-ccs.com',
        'vendor': 'Cisco'
    },
    'cisco-canada': {
        'name': 'Canada (CA)',
        'host': 'iaas-api-ca.cisco-ccs.com',
        'vendor': 'Cisco'
    },
    'med1-il': {
        'name': 'Israel (IL)',
        'host': 'api.cloud.med-1.com',
        'vendor': 'Med-1'
    },
    'med1-na': {
        'name': 'North America (NA)',
        'host': 'api-na.cloud.med-1.com',
        'vendor': 'Med-1'
    },
    'med1-eu': {
        'name': 'Europe (EU)',
        'host': 'api-eu.cloud.med-1.com',
        'vendor': 'Med-1'
    },
    'med1-au': {
        'name': 'Australia (AU)',
        'host': 'api-au.cloud.med-1.com',
        'vendor': 'Med-1'
    },
    'med1-af': {
        'name': 'Africa (AF)',
        'host': 'api-af.cloud.med-1.com',
        'vendor': 'Med-1'
    },
    'med1-ap': {
        'name': 'Asia Pacific (AP)',
        'host': 'api-ap.cloud.med-1.com',
        'vendor': 'Med-1'
    },
    'med1-latam': {
        'name': 'South America (LATAM)',
        'host': 'api-sa.cloud.med-1.com',
        'vendor': 'Med-1'
    },
    'med1-canada': {
        'name': 'Canada (CA)',
        'host': 'api-ca.cloud.med-1.com',
        'vendor': 'Med-1'
    },
    'indosat-id': {
        'name': 'Indonesia (ID)',
        'host': 'iaas-api.indosat.com',
        'vendor': 'Indosat'
    },
    'indosat-na': {
        'name': 'North America (NA)',
        'host': 'iaas-usapi.indosat.com',
        'vendor': 'Indosat'
    },
    'indosat-eu': {
        'name': 'Europe (EU)',
        'host': 'iaas-euapi.indosat.com',
        'vendor': 'Indosat'
    },
    'indosat-au': {
        'name': 'Australia (AU)',
        'host': 'iaas-auapi.indosat.com',
        'vendor': 'Indosat'
    },
    'indosat-af': {
        'name': 'Africa (AF)',
        'host': 'iaas-afapi.indosat.com',
        'vendor': 'Indosat'
    },
    'bsnl-in': {
        'name': 'India (IN)',
        'host': 'api.bsnlcloud.com',
        'vendor': 'BSNL'
    },
    'bsnl-na': {
        'name': 'North America (NA)',
        'host': 'usapi.bsnlcloud.com',
        'vendor': 'BSNL'
    },
    'bsnl-eu': {
        'name': 'Europe (EU)',
        'host': 'euapi.bsnlcloud.com',
        'vendor': 'BSNL'
    },
    'bsnl-au': {
        'name': 'Australia (AU)',
        'host': 'auapi.bsnlcloud.com',
        'vendor': 'BSNL'
    },
    'bsnl-af': {
        'name': 'Africa (AF)',
        'host': 'afapi.bsnlcloud.com',
        'vendor': 'BSNL'
    },
    'dd-qa': {
        'name': 'Test(QA)',
        'host': 'apiqa1geo1.itaas.dimensiondata.com',
        'vendor': 'DimensionData'
    }
}

# Default API end-point for the base connection class.
DEFAULT_REGION = 'dd-na'

BAD_CODE_XML_ELEMENTS = (
    ('responseCode', SERVER_NS),
    ('responseCode', TYPES_URN),
    ('result', GENERAL_NS)
)

BAD_MESSAGE_XML_ELEMENTS = (
    ('message', SERVER_NS),
    ('message', TYPES_URN),
    ('resultDetail', GENERAL_NS)
)


def dd_object_to_id(obj, obj_type, id_value='id'):
    """
    Takes in a DD object or string and prints out it's id
    This is a helper method, as many of our functions can take either an object
    or a string, and we need an easy way of converting them

    :param obj: The object to get the id for
    :type  obj: ``object``

    :param  func: The function to call, e.g. ex_get_vlan. Note: This
                  function needs to return an object which has ``status``
                  attribute.
    :type   func: ``function``

    :rtype: ``str``
    """
    if isinstance(obj, obj_type):
        return getattr(obj, id_value)
    elif isinstance(obj, (basestring)):
        return obj
    else:
        raise TypeError(
            "Invalid type %s looking for basestring or %s"
            % (type(obj).__name__, obj_type.__name__)
        )


class NetworkDomainServicePlan(object):
    ESSENTIALS = "ESSENTIALS"
    ADVANCED = "ADVANCED"


class DimensionDataRawResponse(RawResponse):
    pass


class DimensionDataResponse(XmlResponse):
    def parse_error(self):
        if self.status == httplib.UNAUTHORIZED:
            raise InvalidCredsError(self.body)
        elif self.status == httplib.FORBIDDEN:
            raise InvalidCredsError(self.body)

        body = self.parse_body()

        if self.status == httplib.BAD_REQUEST:
            for response_code in BAD_CODE_XML_ELEMENTS:
                code = findtext(body, response_code[0], response_code[1])
                if code is not None:
                    break
            for message in BAD_MESSAGE_XML_ELEMENTS:
                message = findtext(body, message[0], message[1])
                if message is not None:
                    break
            raise DimensionDataAPIException(code=code,
                                            msg=message,
                                            driver=self.connection.driver)
        if self.status is not httplib.OK:
            raise DimensionDataAPIException(code=self.status,
                                            msg=body,
                                            driver=self.connection.driver)

        return self.body


class DimensionDataAPIException(LibcloudError):
    def __init__(self, code, msg, driver):
        self.code = code
        self.msg = msg
        self.driver = driver

    def __str__(self):
        return "%s: %s" % (self.code, self.msg)

    def __repr__(self):
        return ("<DimensionDataAPIException: code='%s', msg='%s'>" %
                (self.code, self.msg))


class DimensionDataConnection(ConnectionUserAndKey):
    """
    Connection class for the DimensionData driver
    """

    api_path_version_1 = '/oec'
    api_path_version_2 = '/caas'
    api_version_1 = 0.9

    # Earliest version supported
    oldest_api_version = '2.2'

    # Latest version supported
<<<<<<< HEAD
    latest_api_version = 2.4

    # Default api version
    active_api_version = 2.4
=======
    latest_api_version = '2.3'

    # Default api version
    active_api_version = '2.3'
>>>>>>> cd7fe0e5

    _orgId = None
    responseCls = DimensionDataResponse
    rawResponseCls = DimensionDataRawResponse

    allow_insecure = False

    def __init__(self, user_id, key, secure=True, host=None, port=None,
                 url=None, timeout=None, proxy_url=None,
                 api_version=None, **conn_kwargs):
        super(DimensionDataConnection, self).__init__(
            user_id=user_id,
            key=key,
            secure=secure,
            host=host, port=port,
            url=url, timeout=timeout,
            proxy_url=proxy_url)

        if conn_kwargs['region']:
            self.host = conn_kwargs['region']['host']

        if api_version:
            if LooseVersion(api_version) < LooseVersion(
                    self.oldest_api_version):
                msg = 'API Version specified is too old. No longer ' \
                      'supported. Please upgrade to the latest version {}' \
                    .format(self.active_api_version)

                raise DimensionDataAPIException(code=None,
                                                msg=msg,
                                                driver=self.driver)
            elif LooseVersion(api_version) > LooseVersion(
                    self.latest_api_version):
                msg = 'Unsupported API Version. The version specified is ' \
                      'not release yet. Please use the latest supported ' \
                      'version {}' \
                    .format(self.active_api_version)

                raise DimensionDataAPIException(code=None,
                                                msg=msg,
                                                driver=self.driver)

            else:
                # Overwrite default version using the version user specified
                self.active_api_version = api_version

    def add_default_headers(self, headers):
        headers['Authorization'] = \
            ('Basic %s' % b64encode(b('%s:%s' % (self.user_id,
                                                 self.key))).decode('utf-8'))
        headers['Content-Type'] = 'application/xml'
        return headers

    def request_api_1(self, action, params=None, data='',
                      headers=None, method='GET'):
        action = "%s/%s/%s" % (self.api_path_version_1,
                               self.api_version_1, action)

        return super(DimensionDataConnection, self).request(
            action=action,
            params=params, data=data,
            method=method, headers=headers)

    def request_api_2(self, path, action, params=None, data='',
                      headers=None, method='GET'):
        action = "%s/%s/%s/%s" % (self.api_path_version_2,
                                  self.active_api_version, path, action)

        return super(DimensionDataConnection, self).request(
            action=action,
            params=params, data=data,
            method=method, headers=headers)

    def raw_request_with_orgId_api_1(self, action, params=None, data='',
                                     headers=None, method='GET'):
        action = "%s/%s" % (self.get_resource_path_api_1(), action)
        return super(DimensionDataConnection, self).request(
            action=action,
            params=params, data=data,
            method=method, headers=headers, raw=True)

    def request_with_orgId_api_1(self, action, params=None, data='',
                                 headers=None, method='GET'):
        action = "%s/%s" % (self.get_resource_path_api_1(), action)

        return super(DimensionDataConnection, self).request(
            action=action,
            params=params, data=data,
            method=method, headers=headers)

    def request_with_orgId_api_2(self, action, params=None, data='',
                                 headers=None, method='GET'):
        action = "%s/%s" % (self.get_resource_path_api_2(), action)
        print(action)
        return super(DimensionDataConnection, self).request(
            action=action,
            params=params, data=data,
            method=method, headers=headers)

    def paginated_request_with_orgId_api_2(self, action, params=None, data='',
                                           headers=None, method='GET',
                                           page_size=250):
        """
        A paginated request to the MCP2.0 API
        This essentially calls out to request_with_orgId_api_2 for each page
        and yields the response to make a generator
        This generator can be looped through to grab all the pages.

        :param action: The resource to access (i.e. 'network/vlan')
        :type  action: ``str``

        :param params: Parameters to give to the action
        :type  params: ``dict`` or ``None``

        :param data: The data payload to be added to the request
        :type  data: ``str``

        :param headers: Additional header to be added to the request
        :type  headers: ``str`` or ``dict`` or ``None``

        :param method: HTTP Method for the request (i.e. 'GET', 'POST')
        :type  method: ``str``

        :param page_size: The size of each page to be returned
                          Note: Max page size in MCP2.0 is currently 250
        :type  page_size: ``int``
        """
        if params is None:
            params = {}
        params['pageSize'] = page_size

        resp = self.request_with_orgId_api_2(action, params,
                                             data, headers,
                                             method).object
        yield resp
        if len(resp) <= 0:
            raise StopIteration

        pcount = resp.get('pageCount')  # pylint: disable=no-member
        psize = resp.get('pageSize')  # pylint: disable=no-member
        pnumber = resp.get('pageNumber')  # pylint: disable=no-member

        while int(pcount) >= int(psize):
            params['pageNumber'] = int(pnumber) + 1
            resp = self.request_with_orgId_api_2(action, params,
                                                 data, headers,
                                                 method).object
            pcount = resp.get('pageCount')  # pylint: disable=no-member
            psize = resp.get('pageSize')  # pylint: disable=no-member
            pnumber = resp.get('pageNumber')  # pylint: disable=no-member
            yield resp

    def get_resource_path_api_1(self):
        """
        This method returns a resource path which is necessary for referencing
        resources that require a full path instead of just an ID, such as
        networks, and customer snapshots.
        """
        return ("%s/%s/%s" % (self.api_path_version_1, self.api_version_1,
                              self._get_orgId()))

    def get_resource_path_api_2(self):
        """
        This method returns a resource path which is necessary for referencing
        resources that require a full path instead of just an ID, such as
        networks, and customer snapshots.
        """
        return ("%s/%s/%s" % (self.api_path_version_2, self.active_api_version,
                              self._get_orgId()))

    def wait_for_state(self, state, func, poll_interval=2, timeout=60, *args,
                       **kwargs):
        """
        Wait for the function which returns a instance with field status/state
        to match.

        Keep polling func until one of the desired states is matched

        :param state: Either the desired state (`str`) or a `list` of states
        :type  state: ``str`` or ``list``

        :param  func: The function to call, e.g. ex_get_vlan. Note: This
                      function needs to return an object which has ``status``
                      attribute.
        :type   func: ``function``

        :param  poll_interval: The number of seconds to wait between checks
        :type   poll_interval: `int`

        :param  timeout: The total number of seconds to wait to reach a state
        :type   timeout: `int`

        :param  args: The arguments for func
        :type   args: Positional arguments

        :param  kwargs: The arguments for func
        :type   kwargs: Keyword arguments

        :return: Result from the calling function.
        """
        cnt = 0
        result = None
        object_state = None
        while cnt < timeout / poll_interval:
            result = func(*args, **kwargs)
            if isinstance(result, Node):
                object_state = result.state
            else:
                object_state = result.status

            if object_state is state or object_state in state:
                return result
            sleep(poll_interval)
            cnt += 1

        msg = 'Status check for object %s timed out' % (result)
        raise DimensionDataAPIException(code=object_state,
                                        msg=msg,
                                        driver=self.driver)

    def _get_orgId(self):
        """
        Send the /myaccount API request to DimensionData cloud and parse the
        'orgId' from the XML response object. We need the orgId to use most
        of the other API functions
        """
        if self._orgId is None:
            body = self.request_api_1('myaccount').object
            self._orgId = findtext(body, 'orgId', DIRECTORY_NS)
        return self._orgId

    def get_account_details(self):
        """
        Get the details of this account

        :rtype: :class:`DimensionDataAccountDetails`
        """
        body = self.request_api_1('myaccount').object
        return DimensionDataAccountDetails(
            user_name=findtext(body, 'userName', DIRECTORY_NS),
            full_name=findtext(body, 'fullName', DIRECTORY_NS),
            first_name=findtext(body, 'firstName', DIRECTORY_NS),
            last_name=findtext(body, 'lastName', DIRECTORY_NS),
            email=findtext(body, 'emailAddress', DIRECTORY_NS))


class DimensionDataAccountDetails(object):
    """
    Dimension Data account class details
    """
    def __init__(self, user_name, full_name, first_name, last_name, email):
        self.user_name = user_name
        self.full_name = full_name
        self.first_name = first_name
        self.last_name = last_name
        self.email = email


class DimensionDataStatus(object):
    """
    DimensionData API pending operation status class
        action, request_time, user_name, number_of_steps, update_time,
        step.name, step.number, step.percent_complete, failure_reason,
    """
    def __init__(self, action=None, request_time=None, user_name=None,
                 number_of_steps=None, update_time=None, step_name=None,
                 step_number=None, step_percent_complete=None,
                 failure_reason=None):
        self.action = action
        self.request_time = request_time
        self.user_name = user_name
        self.number_of_steps = number_of_steps
        self.update_time = update_time
        self.step_name = step_name
        self.step_number = step_number
        self.step_percent_complete = step_percent_complete
        self.failure_reason = failure_reason

    def __repr__(self):
        return (('<DimensionDataStatus: action=%s, request_time=%s, '
                 'user_name=%s, number_of_steps=%s, update_time=%s, '
                 'step_name=%s, step_number=%s, '
                 'step_percent_complete=%s, failure_reason=%s>')
                % (self.action, self.request_time, self.user_name,
                   self.number_of_steps, self.update_time, self.step_name,
                   self.step_number, self.step_percent_complete,
                   self.failure_reason))


class DimensionDataNetwork(object):
    """
    DimensionData network with location.
    """

    def __init__(self, id, name, description, location, private_net,
                 multicast, status):
        self.id = str(id)
        self.name = name
        self.description = description
        self.location = location
        self.private_net = private_net
        self.multicast = multicast
        self.status = status

    def __repr__(self):
        return (('<DimensionDataNetwork: id=%s, name=%s, description=%s, '
                 'location=%s, private_net=%s, multicast=%s>')
                % (self.id, self.name, self.description, self.location,
                   self.private_net, self.multicast))


class DimensionDataNetworkDomain(object):
    """
    DimensionData network domain with location.
    """

    def __init__(self, id, name, description, location, status, plan):
        self.id = str(id)
        self.name = name
        self.description = description
        self.location = location
        self.status = status
        self.plan = plan

    def __repr__(self):
        return (('<DimensionDataNetworkDomain: id=%s, name=%s, '
                 'description=%s, location=%s, status=%s, plan=%s>')
                % (self.id, self.name, self.description, self.location,
                   self.status, self.plan))


class DimensionDataPublicIpBlock(object):
    """
    DimensionData Public IP Block with location.
    """

    def __init__(self, id, base_ip, size, location, network_domain,
                 status):
        self.id = str(id)
        self.base_ip = base_ip
        self.size = size
        self.location = location
        self.network_domain = network_domain
        self.status = status

    def __repr__(self):
        return (('<DimensionDataNetworkDomain: id=%s, base_ip=%s, '
                 'size=%s, location=%s, status=%s>')
                % (self.id, self.base_ip, self.size, self.location,
                   self.status))


class DimensionDataServerCpuSpecification(object):
    """
    A class that represents the specification of the CPU(s) for a
    node
    """
    def __init__(self, cpu_count, cores_per_socket, performance):
        """
        Instantiate a new :class:`DimensionDataServerCpuSpecification`

        :param cpu_count: The number of CPUs
        :type  cpu_count: ``int``

        :param cores_per_socket: The number of cores per socket, the
            recommendation is 1
        :type  cores_per_socket: ``int``

        :param performance: The performance type, e.g. HIGHPERFORMANCE
        :type  performance: ``str``
        """
        self.cpu_count = cpu_count
        self.cores_per_socket = cores_per_socket
        self.performance = performance

    def __repr__(self):
        return (('<DimensionDataServerCpuSpecification: '
                 'cpu_count=%s, cores_per_socket=%s, '
                 'performance=%s>')
                % (self.cpu_count, self.cores_per_socket, self.performance))


class DimensionDataServerDisk(object):
    """
    A class that represents the disk on a server
    """
    def __init__(self, id=None, scsi_id=None, size_gb=None, speed=None,
                 state=None):
        """
        Instantiate a new :class:`DimensionDataServerDisk`

        :param id: The id of the disk
        :type  id: ``str``

        :param scsi_id: Representation for scsi
        :type  scsi_id: ``int``

        :param size_gb: Size of the disk
        :type  size_gb: ``int``

        :param speed: Speed of the disk (i.e. STANDARD)
        :type  speed: ``str``

        :param state: State of the disk (i.e. PENDING)
        :type  state: ``str``
        """
        self.id = id
        self.scsi_id = scsi_id
        self.size_gb = size_gb
        self.speed = speed
        self.state = state

    def __repr__(self):
        return (('<DimensionDataServerDisk: '
                 'id=%s, size_gb=%s')
                % (self.id, self.size_gb))


class DimensionDataServerVMWareTools(object):
    """
    A class that represents the VMWareTools for a node
    """
    def __init__(self, status, version_status, api_version):
        """
        Instantiate a new :class:`DimensionDataServerVMWareTools` object

        :param status: The status of VMWare Tools
        :type  status: ``str``

        :param version_status: The status for the version of VMWare Tools
            (i.e NEEDS_UPGRADE)
        :type  version_status: ``str``

        :param api_version: The API version of VMWare Tools
        :type  api_version: ``str``
        """
        self.status = status
        self.version_status = version_status
        self.api_version = api_version

    def __repr__(self):
        return (('<DimensionDataServerVMWareTools '
                 'status=%s, version_status=%s, '
                 'api_version=%s>')
                % (self.status, self.version_status, self.api_version))


class DimensionDataFirewallRule(object):
    """
    DimensionData Firewall Rule for a network domain
    """

    def __init__(self, id, name, action, location, network_domain,
                 status, ip_version, protocol, source, destination,
                 enabled):
        self.id = str(id)
        self.name = name
        self.action = action
        self.location = location
        self.network_domain = network_domain
        self.status = status
        self.ip_version = ip_version
        self.protocol = protocol
        self.source = source
        self.destination = destination
        self.enabled = enabled

    def __repr__(self):
        return (('<DimensionDataFirewallRule: id=%s, name=%s, '
                 'action=%s, location=%s, network_domain=%s, '
                 'status=%s, ip_version=%s, protocol=%s, source=%s, '
                 'destination=%s, enabled=%s>')
                % (self.id, self.name, self.action, self.location,
                   self.network_domain, self.status, self.ip_version,
                   self.protocol, self.source, self.destination,
                   self.enabled))


class DimensionDataFirewallAddress(object):
    """
    The source or destination model in a firewall rule
    """
    def __init__(self, any_ip, ip_address, ip_prefix_size,
                 port_begin, port_end, address_list_id,
                 port_list_id):
        self.any_ip = any_ip
        self.ip_address = ip_address
        self.ip_prefix_size = ip_prefix_size
        self.port_list_id = port_list_id
        self.port_begin = port_begin
        self.port_end = port_end
        self.address_list_id = address_list_id
        self.port_list_id = port_list_id

    def __repr__(self):
        return (
            '<DimensionDataFirewallAddress: any_ip=%s, ip_address=%s, '
            'ip_prefix_size=%s, port_begin=%s, port_end=%s, '
            'address_list_id=%s, port_list_id=%s>'
            % (self.any_ip, self.ip_address, self.ip_prefix_size,
               self.port_begin, self.port_end, self.address_list_id,
               self.port_list_id))


class DimensionDataNatRule(object):
    """
    An IP NAT rule in a network domain
    """
    def __init__(self, id, network_domain, internal_ip, external_ip, status):
        self.id = id
        self.network_domain = network_domain
        self.internal_ip = internal_ip
        self.external_ip = external_ip
        self.status = status

    def __repr__(self):
        return (('<DimensionDataNatRule: id=%s, status=%s>')
                % (self.id, self.status))


class DimensionDataAntiAffinityRule(object):
    """
    Anti-Affinity rule for DimensionData

    An Anti-Affinity rule ensures that servers in the rule will
    not reside on the same VMware ESX host.
    """
    def __init__(self, id, node_list):
        """
        Instantiate a new :class:`DimensionDataAntiAffinityRule`

        :param id: The ID of the Anti-Affinity rule
        :type  id: ``str``

        :param node_list: List of node ids that belong in this rule
        :type  node_list: ``list`` of ``str``
        """
        self.id = id
        self.node_list = node_list

    def __repr__(self):
        return (('<DimensionDataAntiAffinityRule: id=%s>')
                % (self.id))


class DimensionDataVlan(object):
    """
    DimensionData VLAN.
    """

    def __init__(self, id, name, description, location, network_domain,
                 status, private_ipv4_range_address, private_ipv4_range_size,
                 ipv6_range_address, ipv6_range_size, ipv4_gateway,
                 ipv6_gateway):
        """
        Initialize an instance of ``DimensionDataVlan``

        :param id: The ID of the VLAN
        :type  id: ``str``

        :param name: The name of the VLAN
        :type  name: ``str``

        :param description: Plan text description of the VLAN
        :type  description: ``str``

        :param location: The location (data center) of the VLAN
        :type  location: ``NodeLocation``

        :param network_domain: The Network Domain that owns this VLAN
        :type  network_domain: :class:`DimensionDataNetworkDomain`

        :param status: The status of the VLAN
        :type  status: :class:`DimensionDataStatus`

        :param private_ipv4_range_address: The host address of the VLAN
                                            IP space
        :type  private_ipv4_range_address: ``str``

        :param private_ipv4_range_size: The size (e.g. '24') of the VLAN
                                            as a CIDR range size
        :type  private_ipv4_range_size: ``int``

        :param ipv6_range_address: The host address of the VLAN
                                            IP space
        :type  ipv6_range_address: ``str``

        :param ipv6_range_size: The size (e.g. '32') of the VLAN
                                            as a CIDR range size
        :type  ipv6_range_size: ``int``

        :param ipv4_gateway: The IPv4 default gateway address
        :type  ipv4_gateway: ``str``

        :param ipv6_gateway: The IPv6 default gateway address
        :type  ipv6_gateway: ``str``
        """
        self.id = str(id)
        self.name = name
        self.location = location
        self.description = description
        self.network_domain = network_domain
        self.status = status
        self.private_ipv4_range_address = private_ipv4_range_address
        self.private_ipv4_range_size = private_ipv4_range_size
        self.ipv6_range_address = ipv6_range_address
        self.ipv6_range_size = ipv6_range_size
        self.ipv4_gateway = ipv4_gateway
        self.ipv6_gateway = ipv6_gateway

    def __repr__(self):
        return (('<DimensionDataVlan: id=%s, name=%s, '
                 'description=%s, location=%s, status=%s>')
                % (self.id, self.name, self.description,
                   self.location, self.status))


class DimensionDataPool(object):
    """
    DimensionData VIP Pool.
    """

    def __init__(self, id, name, description, status, load_balance_method,
                 health_monitor_id, service_down_action, slow_ramp_time):
        """
        Initialize an instance of ``DimensionDataPool``

        :param id: The ID of the pool
        :type  id: ``str``

        :param name: The name of the pool
        :type  name: ``str``

        :param description: Plan text description of the pool
        :type  description: ``str``

        :param status: The status of the pool
        :type  status: :class:`DimensionDataStatus`

        :param load_balance_method: The load balancer method
        :type  load_balance_method: ``str``

        :param health_monitor_id: The ID of the health monitor
        :type  health_monitor_id: ``str``

        :param service_down_action: Action to take when pool is down
        :type  service_down_action: ``str``

        :param slow_ramp_time: The ramp-up time for service recovery
        :type  slow_ramp_time: ``int``
        """
        self.id = str(id)
        self.name = name
        self.description = description
        self.status = status
        self.load_balance_method = load_balance_method
        self.health_monitor_id = health_monitor_id
        self.service_down_action = service_down_action
        self.slow_ramp_time = slow_ramp_time

    def __repr__(self):
        return (('<DimensionDataPool: id=%s, name=%s, '
                 'description=%s, status=%s>')
                % (self.id, self.name, self.description,
                   self.status))


class DimensionDataPoolMember(object):
    """
    DimensionData VIP Pool Member.
    """

    def __init__(self, id, name, status, ip, port, node_id):
        """
        Initialize an instance of ``DimensionDataPoolMember``

        :param id: The ID of the pool member
        :type  id: ``str``

        :param name: The name of the pool member
        :type  name: ``str``

        :param status: The status of the pool
        :type  status: :class:`DimensionDataStatus`

        :param ip: The IP of the pool member
        :type  ip: ``str``

        :param port: The port of the pool member
        :type  port: ``int``

        :param node_id: The ID of the associated node
        :type  node_id: ``str``
        """
        self.id = str(id)
        self.name = name
        self.status = status
        self.ip = ip
        self.port = port
        self.node_id = node_id

    def __repr__(self):
        return (('<DimensionDataPoolMember: id=%s, name=%s, '
                 'ip=%s, status=%s, port=%s, node_id=%s>')
                % (self.id, self.name,
                   self.ip, self.status, self.port,
                   self.node_id))


class DimensionDataVIPNode(object):
    def __init__(self, id, name, status, ip, connection_limit='10000',
                 connection_rate_limit='10000'):
        """
        Initialize an instance of :class:`DimensionDataVIPNode`

        :param id: The ID of the node
        :type  id: ``str``

        :param name: The name of the node
        :type  name: ``str``

        :param status: The status of the node
        :type  status: :class:`DimensionDataStatus`

        :param ip: The IP of the node
        :type  ip: ``str``

        :param connection_limit: The total connection limit for the node
        :type  connection_limit: ``int``

        :param connection_rate_limit: The rate limit for the node
        :type  connection_rate_limit: ``int``
        """
        self.id = str(id)
        self.name = name
        self.status = status
        self.ip = ip
        self.connection_limit = connection_limit
        self.connection_rate_limit = connection_rate_limit

    def __repr__(self):
        return (('<DimensionDataVIPNode: id=%s, name=%s, '
                 'status=%s, ip=%s>')
                % (self.id, self.name,
                   self.status, self.ip))


class DimensionDataVirtualListener(object):
    """
    DimensionData Virtual Listener.
    """

    def __init__(self, id, name, status, ip):
        """
        Initialize an instance of :class:`DimensionDataVirtualListener`

        :param id: The ID of the listener
        :type  id: ``str``

        :param name: The name of the listener
        :type  name: ``str``

        :param status: The status of the listener
        :type  status: :class:`DimensionDataStatus`

        :param ip: The IP of the listener
        :type  ip: ``str``
        """
        self.id = str(id)
        self.name = name
        self.status = status
        self.ip = ip

    def __repr__(self):
        return (('<DimensionDataVirtualListener: id=%s, name=%s, '
                 'status=%s, ip=%s>')
                % (self.id, self.name,
                   self.status, self.ip))


class DimensionDataDefaultHealthMonitor(object):
    """
    A default health monitor for a VIP (node, pool or listener)
    """
    def __init__(self, id, name, node_compatible, pool_compatible):
        """
        Initialize an instance of :class:`DimensionDataDefaultHealthMonitor`

        :param id: The ID of the monitor
        :type  id: ``str``

        :param name: The name of the monitor
        :type  name: ``str``

        :param node_compatible: Is a monitor capable of monitoring nodes
        :type  node_compatible: ``bool``

        :param pool_compatible: Is a monitor capable of monitoring pools
        :type  pool_compatible: ``bool``
        """
        self.id = id
        self.name = name
        self.node_compatible = node_compatible
        self.pool_compatible = pool_compatible

    def __repr__(self):
        return (('<DimensionDataDefaultHealthMonitor: id=%s, name=%s>')
                % (self.id, self.name))


class DimensionDataPersistenceProfile(object):
    """
    Each Persistence Profile declares the combination of Virtual Listener
    type and protocol with which it is
    compatible and whether or not it is compatible as a
    Fallback Persistence Profile.
    """
    def __init__(self, id, name, compatible_listeners, fallback_compatible):
        """
        Initialize an instance of :class:`DimensionDataPersistenceProfile`

        :param id: The ID of the profile
        :type  id: ``str``

        :param name: The name of the profile
        :type  name: ``str``

        :param compatible_listeners: List of compatible Virtual Listener types
        :type  compatible_listeners: ``list`` of
            :class:`DimensionDataVirtualListenerCompatibility`

        :param fallback_compatible: Is capable as a fallback profile
        :type  fallback_compatible: ``bool``
        """
        self.id = id
        self.name = name
        self.compatible_listeners = compatible_listeners
        self.fallback_compatible = fallback_compatible

    def __repr__(self):
        return (('<DimensionDataPersistenceProfile: id=%s, name=%s>')
                % (self.id, self.name))


class DimensionDataDefaultiRule(object):
    """
    A default iRule for a network domain, can be applied to a listener
    """
    def __init__(self, id, name, compatible_listeners):
        """
        Initialize an instance of :class:`DimensionDataDefaultiRule`

        :param id: The ID of the iRule
        :type  id: ``str``

        :param name: The name of the iRule
        :type  name: ``str``

        :param compatible_listeners: List of compatible Virtual Listener types
        :type  compatible_listeners: ``list`` of
            :class:`DimensionDataVirtualListenerCompatibility`
        """
        self.id = id
        self.name = name
        self.compatible_listeners = compatible_listeners

    def __repr__(self):
        return (('<DimensionDataDefaultiRule: id=%s, name=%s>')
                % (self.id, self.name))


class DimensionDataVirtualListenerCompatibility(object):
    """
    A compatibility preference for a persistence profile or iRule
    specifies which virtual listener types this profile or iRule can be
    applied to.
    """
    def __init__(self, type, protocol):
        self.type = type
        self.protocol = protocol

    def __repr__(self):
        return (('<DimensionDataVirtualListenerCompatibility: '
                 'type=%s, protocol=%s>')
                % (self.type, self.protocol))


class DimensionDataBackupDetails(object):
    """
    Dimension Data Backup Details represents information about
    a targets backups configuration
    """

    def __init__(self, asset_id, service_plan, status, clients=None):
        """
        Initialize an instance of :class:`DimensionDataBackupDetails`

        :param asset_id: Asset identification for backups
        :type  asset_id: ``str``

        :param service_plan: The service plan for backups. i.e (Essentials)
        :type  service_plan: ``str``

        :param status: The overall status this backup target.
                       i.e. (unregistered)
        :type  status: ``str``

        :param clients: Backup clients attached to this target
        :type  clients: ``list`` of :class:`DimensionDataBackupClient`
        """
        self.asset_id = asset_id
        self.service_plan = service_plan
        self.status = status
        self.clients = clients

    def __repr__(self):
        return (('<DimensionDataBackupDetails: id=%s>')
                % (self.asset_id))


class DimensionDataBackupClient(object):
    """
    An object that represents a backup client
    """
    def __init__(self, id, type, status,
                 schedule_policy, storage_policy, download_url,
                 alert=None, running_job=None):
        """
        Initialize an instance of :class:`DimensionDataBackupClient`

        :param id: Unique ID for the client
        :type  id: ``str``

        :param type: The type of client that this client is
        :type  type: :class:`DimensionDataBackupClientType`

        :param status: The states of this particular backup client.
                       i.e. (Unregistered)
        :type  status: ``str``

        :param schedule_policy: The schedule policy for this client
                                NOTE: Dimension Data only sends back the name
                                of the schedule policy, no further details
        :type  schedule_policy: ``str``

        :param storage_policy: The storage policy for this client
                               NOTE: Dimension Data only sends back the name
                               of the storage policy, no further details
        :type  storage_policy: ``str``

        :param download_url: The download url for this client
        :type  download_url: ``str``

        :param alert: The alert configured for this backup client (optional)
        :type  alert: :class:`DimensionDataBackupClientAlert`

        :param alert: The running job for the client (optional)
        :type  alert: :class:`DimensionDataBackupClientRunningJob`
        """
        self.id = id
        self.type = type
        self.status = status
        self.schedule_policy = schedule_policy
        self.storage_policy = storage_policy
        self.download_url = download_url
        self.alert = alert
        self.running_job = running_job

    def __repr__(self):
        return (('<DimensionDataBackupClient: id=%s>')
                % (self.id))


class DimensionDataBackupClientAlert(object):
    """
    An alert for a backup client
    """
    def __init__(self, trigger, notify_list=[]):
        """
        Initialize an instance of :class:`DimensionDataBackupClientAlert`

        :param trigger: Trigger type for the client i.e. ON_FAILURE
        :type  trigger: ``str``

        :param notify_list: List of email addresses that are notified
                            when the alert is fired
        :type  notify_list: ``list`` of ``str``
        """
        self.trigger = trigger
        self.notify_list = notify_list

    def __repr__(self):
        return (('<DimensionDataBackupClientAlert: trigger=%s>')
                % (self.trigger))


class DimensionDataBackupClientRunningJob(object):
    """
    A running job for a given backup client
    """
    def __init__(self, id, status, percentage=0):
        """
        Initialize an instance of :class:`DimensionDataBackupClientRunningJob`

        :param id: The unqiue ID of the job
        :type  id: ``str``

        :param status: The status of the job i.e. Waiting
        :type  status: ``str``

        :param percentage: The percentage completion of the job
        :type  percentage: ``int``
        """
        self.id = id
        self.percentage = percentage
        self.status = status

    def __repr__(self):
        return (('<DimensionDataBackupClientRunningJob: id=%s>')
                % (self.id))


class DimensionDataBackupClientType(object):
    """
    A client type object for backups
    """
    def __init__(self, type, is_file_system, description):
        """
        Initialize an instance of :class:`DimensionDataBackupClientType`

        :param type: The type of client i.e. (FA.Linux, MySQL, ect.)
        :type  type: ``str``

        :param is_file_system: The name of the iRule
        :type  is_file_system: ``bool``

        :param description: Description of the client
        :type  description: ``str``
        """
        self.type = type
        self.is_file_system = is_file_system
        self.description = description

    def __repr__(self):
        return (('<DimensionDataBackupClientType: type=%s>')
                % (self.type))


class DimensionDataBackupStoragePolicy(object):
    """
    A representation of a storage policy
    """
    def __init__(self, name, retention_period, secondary_location):
        """
        Initialize an instance of :class:`DimensionDataBackupStoragePolicy`

        :param name: The name of the storage policy i.e. 14 Day Storage Policy
        :type  name: ``str``

        :param retention_period: How long to keep the backup in days
        :type  retention_period: ``int``

        :param secondary_location: The secondary location i.e. Primary
        :type  secondary_location: ``str``
        """
        self.name = name
        self.retention_period = retention_period
        self.secondary_location = secondary_location

    def __repr__(self):
        return (('<DimensionDataBackupStoragePolicy: name=%s>')
                % (self.name))


class DimensionDataBackupSchedulePolicy(object):
    """
    A representation of a schedule policy
    """
    def __init__(self, name, description):
        """
        Initialize an instance of :class:`DimensionDataBackupSchedulePolicy`

        :param name: The name of the policy i.e 12AM - 6AM
        :type  name: ``str``

        :param description: Short summary of the details of the policy
        :type  description: ``str``
        """
        self.name = name
        self.description = description

    def __repr__(self):
        return (('<DimensionDataBackupSchedulePolicy: name=%s>')
                % (self.name))


class DimensionDataTag(object):
    """
    A representation of a Tag in Dimension Data
    A Tag first must have a Tag Key, then an asset is tag with
    a key and an option value.  Tags can be queried later to filter assets
    and also show up on usage report if so desired.
    """
    def __init__(self, asset_type, asset_id, asset_name,
                 datacenter, key, value):
        """
        Initialize an instance of :class:`DimensionDataTag`

        :param asset_type: The type of asset.  Current asset types:
                           SERVER, VLAN, NETWORK_DOMAIN, CUSTOMER_IMAGE,
                           PUBLIC_IP_BLOCK, ACCOUNT
        :type  asset_type: ``str``

        :param asset_id: The GUID of the asset that is tagged
        :type  asset_id: ``str``

        :param asset_name: The name of the asset that is tagged
        :type  asset_name: ``str``

        :param datacenter: The short datacenter name of the tagged asset
        :type  datacenter: ``str``

        :param key: The tagged key
        :type  key: :class:`DimensionDataTagKey`

        :param value: The tagged value
        :type  value: ``None`` or ``str``
        """
        self.asset_type = asset_type
        self.asset_id = asset_id
        self.asset_name = asset_name
        self.datacenter = datacenter
        self.key = key
        self.value = value

    def __repr__(self):
        return (('<DimensionDataTag: asset_name=%s, tag_name=%s, value=%s>')
                % (self.asset_name, self.key.name, self.value))


class DimensionDataTagKey(object):
    """
    A representation of a Tag Key in Dimension Data
    A tag key is required to tag an asset
    """
    def __init__(self, id, name, description,
                 value_required, display_on_report):
        """
        Initialize an instance of :class:`DimensionDataTagKey`

        :param id: GUID of the tag key
        :type  id: ``str``

        :param name: Name of the tag key
        :type  name: ``str``

        :param description: Description of the tag key
        :type  description: ``str``

        :param value_required: If a value is required for this tag key
        :type  value_required: ``bool``

        :param display_on_report: If this tag key should be displayed on
                                  usage reports
        :type  display_on_report: ``bool``
        """
        self.id = id
        self.name = name
        self.description = description
        self.value_required = value_required
        self.display_on_report = display_on_report

    def __repr__(self):
        return (('<DimensionDataTagKey: name=%s>')
                % (self.name))


class DimensionDataIpAddressList(object):
    """
    DimensionData IP Address list
    """

    def __init__(self, id, name, description, ip_version,
                 ip_address_collection,
                 state, create_time, child_ip_address_lists=None):
        """"
        Initialize an instance of :class:`DimensionDataIpAddressList`

        :param id: GUID of the IP Address List key
        :type  id: ``str``

        :param name: Name of the IP Address List
        :type  name: ``str``

        :param description: Description of the IP Address List
        :type  description: ``str``

        :param ip_version: IP version. E.g. IPV4, IPV6
        :type  ip_version: ``str``

        :param ip_address_collection: Collection of DimensionDataIpAddress
        :type  ip_address_collection: ``List``

        :param state: IP Address list state
        :type  state: ``str``

        :param create_time: IP Address List created time
        :type  create_time: ``date time``

        :param child_ip_address_lists: List of IP address list to be included
        :type  child_ip_address_lists: List
        of :class:'DimensionDataIpAddressList'
        """
        self.id = id
        self.name = name
        self.description = description
        self.ip_version = ip_version
        self.ip_address_collection = ip_address_collection
        self.state = state
        self.create_time = create_time
        self.child_ip_address_lists = child_ip_address_lists

    def __repr__(self):
        return ('<DimensionDataIpAddressList: id=%s, name=%s, description=%s, '
                'ip_version=%s, ip_address_collection=%s, state=%s, '
                'create_time=%s, child_ip_address_lists=%s>'
                % (self.id, self.name, self.description, self.ip_version,
                   self.ip_address_collection, self.state, self.create_time,
                   self.child_ip_address_lists))


class DimensionDataChildIpAddressList(object):
    """
    DimensionData Child IP Address list
    """

    def __init__(self, id, name):
        """"
        Initialize an instance of :class:`DimensionDataChildIpAddressList`

        :param id: GUID of the IP Address List key
        :type  id: ``str``

        :param name: Name of the IP Address List
        :type  name: ``str``

        """
        self.id = id
        self.name = name

    def __repr__(self):
        return ('<DimensionDataChildIpAddressList: id=%s, name=%s>'
                % (self.id, self.name))


class DimensionDataIpAddress(object):
    """
    A representation of IP Address in Dimension Data
    """

    def __init__(self, begin, end=None, prefix_size=None):
        """
        Initialize an instance of :class:`DimensionDataIpAddress`

        :param begin: IP Address Begin
        :type  begin: ``str``

        :param end: IP Address end
        :type  end: ``str``

        :param prefixSize: IP Address prefix size
        :type  prefixSize: ``int``
        """
        self.begin = begin
        self.end = end
        self.prefix_size = prefix_size

    def __repr__(self):
        return ('<DimensionDataIpAddress: begin=%s, end=%s, prefix_size=%s>'
                % (self.begin, self.end, self.prefix_size))


class DimensionDataPortList(object):
    """
    DimensionData Port list
    """

    def __init__(self, id, name, description, port_collection,
                 child_portlist_list,
                 state, create_time):
        """"
        Initialize an instance of :class:`DimensionDataPortList`

        :param id: GUID of the Port List key
        :type  id: ``str``

        :param name: Name of the Port List
        :type  name: ``str``

        :param description: Description of the Port List
        :type  description: ``str``

        :param port_collection: Collection of DimensionDataPort
        :type  port_collection: ``List``

        :param child_portlist_list: Collection of DimensionDataChildPort
        :type  child_portlist_list: ``List``

        :param state: Port list state
        :type  state: ``str``

        :param create_time: Port List created time
        :type  create_time: ``date time``
        """
        self.id = id
        self.name = name
        self.description = description
        self.port_collection = port_collection
        self.child_portlist_list = child_portlist_list
        self.state = state
        self.create_time = create_time

    def __repr__(self):
        return (
            "<DimensionDataPortList: id=%s, name=%s, description=%s, "
            "port_collection=%s, child_portlist_list=%s, state=%s, "
            "create_time=%s>"
            % (self.id, self.name, self.description,
               self.port_collection, self.child_portlist_list, self.state,
               self.create_time))


class DimensionDataChildPortList(object):
    """
    DimensionData Child Port list
    """

    def __init__(self, id, name):
        """"
        Initialize an instance of :class:`DimensionDataChildIpAddressList`

        :param id: GUID of the child port list key
        :type  id: ``str``

        :param name: Name of the child port List
        :type  name: ``str``

        """
        self.id = id
        self.name = name

    def __repr__(self):
        return ('<DimensionDataChildPortList: id=%s, name=%s>'
                % (self.id, self.name))


class DimensionDataPort(object):
    """
    A representation of Port in Dimension Data
    """

    def __init__(self, begin, end=None):
        """
        Initialize an instance of :class:`DimensionDataPort`

        :param begin: Port Number Begin
        :type  begin: ``str``

        :param end: Port Number end
        :type  end: ``str``
        """
        self.begin = begin
        self.end = end

    def __repr__(self):
        return ('<DimensionDataPort: begin=%s, end=%s>'
                % (self.begin, self.end))


class DimensionDataNic(object):
    """
    A representation of Network Adapter in Dimension Data
    """

    def __init__(self, private_ip_v4=None, vlan=None,
                 network_adapter_name=None):
        """
        Initialize an instance of :class:`DimensionDataNic`

        :param private_ip_v4: IPv4
        :type  private_ip_v4: ``str``

        :param vlan: Network VLAN
        :type  vlan: class: DimensionDataVlan or ``str``

        :param network_adapter_name: Network Adapter Name
        :type  network_adapter_name: ``str``
        """
        self.private_ip_v4 = private_ip_v4
        self.vlan = vlan
        self.network_adapter_name = network_adapter_name

    def __repr__(self):
        return ('<DimensionDataNic: private_ip_v4=%s, vlan=%s,'
                'network_adapter_name=%s>'
                % (self.private_ip_v4, self.vlan, self.network_adapter_name))<|MERGE_RESOLUTION|>--- conflicted
+++ resolved
@@ -384,17 +384,10 @@
     oldest_api_version = '2.2'
 
     # Latest version supported
-<<<<<<< HEAD
-    latest_api_version = 2.4
-
-    # Default api version
-    active_api_version = 2.4
-=======
-    latest_api_version = '2.3'
+    latest_api_version = '2.4'
 
     # Default api version
     active_api_version = '2.3'
->>>>>>> cd7fe0e5
 
     _orgId = None
     responseCls = DimensionDataResponse
