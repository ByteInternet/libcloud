--- conflicted
+++ resolved
@@ -486,12 +486,8 @@
 
 
 class GCESnapshot(VolumeSnapshot):
-<<<<<<< HEAD
-    def __init__(self, id, name, size, status, driver, extra=None, created=None):
-=======
     def __init__(self, id, name, size, status, driver, extra=None,
                  created=None):
->>>>>>> 67915ecd
         self.name = name
         self.status = status
         super(GCESnapshot, self).__init__(id, driver, size, extra, created)
