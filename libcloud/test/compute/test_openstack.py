--- conflicted
+++ resolved
@@ -820,12 +820,8 @@
         self.assertEqual(volume.extra, {
             'description': 'some description',
             'attachments': [],
-<<<<<<< HEAD
+            'snapshot_id': '01f48111-7866-4cd2-986a-e92683c4a363',
             'state': 'in-use',
-=======
-            'snapshot_id': '01f48111-7866-4cd2-986a-e92683c4a363',
-            'state': 'available',
->>>>>>> 76669e01
             'location': 'nova',
             'volume_type': 'None',
             'metadata': {},
