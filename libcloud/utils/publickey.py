# Licensed to the Apache Software Foundation (ASF) under one or more
# contributor license agreements.  See the NOTICE file distributed with
# this work for additional information regarding copyright ownership.
# The ASF licenses this file to You under the Apache License, Version 2.0
# (the "License"); you may not use this file except in compliance with
# the License.  You may obtain a copy of the License at
#
#     http://www.apache.org/licenses/LICENSE-2.0
#
# Unless required by applicable law or agreed to in writing, software
# distributed under the License is distributed on an "AS IS" BASIS,
# WITHOUT WARRANTIES OR CONDITIONS OF ANY KIND, either express or implied.
# See the License for the specific language governing permissions and
# limitations under the License.

import base64
import hashlib

<<<<<<< HEAD
from libcloud.utils.py3 import hexadigits
from libcloud.utils.py3 import b
=======
from libcloud.utils.py3 import hexadigits, b
>>>>>>> c462a6f1

__all__ = [
    'get_pubkey_openssh_fingerprint',
    'get_pubkey_ssh2_fingerprint',
    'get_pubkey_comment'
]

try:
    from cryptography.hazmat.backends import default_backend
    from cryptography.hazmat.primitives import serialization
    cryptography_available = True
except ImportError:
    cryptography_available = False


def _to_md5_fingerprint(data):
    hashed = hashlib.md5(data).digest()
    return ":".join(hexadigits(hashed))


def get_pubkey_openssh_fingerprint(pubkey):
    # We import and export the key to make sure it is in OpenSSH format
    if not cryptography_available:
        raise RuntimeError('cryptography is not available')
<<<<<<< HEAD
    public_key = serialization.load_ssh_public_key(b(pubkey),
                                                   backend=default_backend())
=======
    public_key = serialization.load_ssh_public_key(
        b(pubkey),
        backend=default_backend()
    )
>>>>>>> c462a6f1
    pub_openssh = public_key.public_bytes(
        encoding=serialization.Encoding.OpenSSH,
        format=serialization.PublicFormat.OpenSSH,
    )[7:]  # strip ssh-rsa prefix
    return _to_md5_fingerprint(base64.decodestring(pub_openssh))


def get_pubkey_ssh2_fingerprint(pubkey):
    # This is the format that EC2 shows for public key fingerprints in its
    # KeyPair mgmt API
    if not cryptography_available:
        raise RuntimeError('cryptography is not available')
<<<<<<< HEAD
    public_key = serialization.load_ssh_public_key(b(pubkey),
                                                   backend=default_backend())
=======
    public_key = serialization.load_ssh_public_key(
        b(pubkey),
        backend=default_backend()
    )
>>>>>>> c462a6f1
    pub_der = public_key.public_bytes(
        encoding=serialization.Encoding.DER,
        format=serialization.PublicFormat.SubjectPublicKeyInfo,
    )
    return _to_md5_fingerprint(pub_der)


def get_pubkey_comment(pubkey, default=None):
    if pubkey.startswith("ssh-"):
        # This is probably an OpenSSH key
        return pubkey.strip().split(' ', 3)[2]
    if default:
        return default
    raise ValueError('Public key is not in a supported format')<|MERGE_RESOLUTION|>--- conflicted
+++ resolved
@@ -16,12 +16,8 @@
 import base64
 import hashlib
 
-<<<<<<< HEAD
 from libcloud.utils.py3 import hexadigits
 from libcloud.utils.py3 import b
-=======
-from libcloud.utils.py3 import hexadigits, b
->>>>>>> c462a6f1
 
 __all__ = [
     'get_pubkey_openssh_fingerprint',
@@ -46,15 +42,10 @@
     # We import and export the key to make sure it is in OpenSSH format
     if not cryptography_available:
         raise RuntimeError('cryptography is not available')
-<<<<<<< HEAD
-    public_key = serialization.load_ssh_public_key(b(pubkey),
-                                                   backend=default_backend())
-=======
     public_key = serialization.load_ssh_public_key(
         b(pubkey),
         backend=default_backend()
     )
->>>>>>> c462a6f1
     pub_openssh = public_key.public_bytes(
         encoding=serialization.Encoding.OpenSSH,
         format=serialization.PublicFormat.OpenSSH,
@@ -67,15 +58,10 @@
     # KeyPair mgmt API
     if not cryptography_available:
         raise RuntimeError('cryptography is not available')
-<<<<<<< HEAD
-    public_key = serialization.load_ssh_public_key(b(pubkey),
-                                                   backend=default_backend())
-=======
     public_key = serialization.load_ssh_public_key(
         b(pubkey),
         backend=default_backend()
     )
->>>>>>> c462a6f1
     pub_der = public_key.public_bytes(
         encoding=serialization.Encoding.DER,
         format=serialization.PublicFormat.SubjectPublicKeyInfo,
